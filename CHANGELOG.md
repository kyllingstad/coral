--- conflicted
+++ resolved
@@ -12,16 +12,14 @@
 We don't guarantee that they'll all be documented here, but we'll try to
 list the bigger ones.
 
-<<<<<<< HEAD
 ## [Unreleased]
 ### Changed
   - The slave provider command line interface is now a bit more well-defined.
-=======
+
 ## [0.9.1] – 2018-06-13
 ### Fixed
   - Issue [#54](https://github.com/viproma/coral/issues/54):
     Too low time precision in CSV output
->>>>>>> 546b2189
 
 ## [0.9.0] – 2018-04-23
 This will be the last release which supports Visual Studio 2013.
